package main

import (
	"fmt"
	"log"
	"math/rand"
	"os"
	"sync"
	"time"

	"github.com/alecthomas/kingpin"
	"github.com/globalsign/mgo"
	"github.com/globalsign/mgo/bson"
	"github.com/percona/mongodb-backup/grpc/client"
	"github.com/percona/mongodb-backup/internal/cluster"
	pb "github.com/percona/mongodb-backup/proto/messages"
	"google.golang.org/grpc"
	"google.golang.org/grpc/credentials"
)

type cliOptios struct {
	app           *kingpin.Application
	dsn           *string
	serverAddress *string
	tls           *bool
	caFile        *string
}

type hostInfo struct {
	Hostname          string
	HostOsType        string
	HostSystemCPUArch string
	HostDatabases     int
	HostCollections   int
	DBPath            string

	ProcPath         string
	ProcUserName     string
	ProcCreateTime   time.Time
	ProcProcessCount int

	// Server Status
	ProcessName    string
	ReplicasetName string
	Version        string
	NodeType       string
}

func main() {
	opts, err := processCliArgs()
	if err != nil {
		log.Fatalf("Cannot parse command line arguments: %s", err)
	}

	grpcOpts := getgRPCOptions(opts)
	clientID := fmt.Sprintf("ABC%04d", rand.Int63n(10000))
	log.Printf("Using Client ID: %s", clientID)

	// Connect to the mongodb-backup gRPC server
	conn, err := grpc.Dial(*opts.serverAddress, grpcOpts...)
	if err != nil {
		log.Fatalf("fail to dial: %v", err)
	}
	defer conn.Close()

	// Connect to the MongoDB instance
	mdbSession, err := mgo.Dial(*opts.serverAddress)
	if err != nil {
		log.Fatalf("Cannot connect to the %s: %s", *opts.serverAddress, err)
	}

	// Get MongoDB instance node type
	nodeType, err := getNodeType(mdbSession)
	if err != nil {
		log.Fatalf("Cannot get node type: %s", err)
	}
	clusterID, err := cluster.GetClusterID(mdbSession)

	// Run the mongodb-backup agent
<<<<<<< HEAD
	Run(conn, mdbSession, clientID, clusterID, nodeType)

}

func Run(conn *grpc.ClientConn, mdbSession *mgo.Session, clientID string, clusterID *bson.ObjectId, nodeType string) {
=======
	run(conn, mdbSession, clientID, nodeType)

}

func run(conn *grpc.ClientConn, mdbSession *mgo.Session, clientID string, nodeType pb.NodeType) {
>>>>>>> ac8a966d
	messagesClient := pb.NewMessagesClient(conn)
	rpcClient, err := client.NewClient(clientID, clusterID, nodeType, messagesClient)
	if err != nil {
		log.Fatalf("Cannot create the rpc client: %s", err)
	}

	wg := &sync.WaitGroup{}
	wg.Add(1)
	go processMessages(rpcClient, wg)

	rpcClient.StartStreamIO()

	wg.Wait()
	rpcClient.StopStreamIO()
}

func processMessages(rpcClient *client.Client, wg *sync.WaitGroup) {
	defer wg.Done()
	for {
		inMsg := <-rpcClient.InMsgChan()
		if inMsg == nil {
			return
		}
		fmt.Printf("%+v\n", inMsg)
		switch inMsg.Type {
		case pb.ServerMessage_GET_STATUS:
			//default:
		}
	}
}

func processCliArgs() (*cliOptios, error) {
	app := kingpin.New("mongodb-backup-client", "MongoDB backup client")
	opts := &cliOptios{
		app:           app,
		dsn:           app.Flag("dsn", "MongoDB connection string").String(),
		serverAddress: app.Flag("server-address", "MongoDB backup server address").String(),
		tls:           app.Flag("tls", "Use TLS").Bool(),
		caFile:        app.Flag("ca-file", "CA file").String(),
	}

	_, err := app.Parse(os.Args[1:])
	if err != nil {
		return nil, err
	}

	return opts, nil
}

func getgRPCOptions(opts *cliOptios) []grpc.DialOption {
	var grpcOpts []grpc.DialOption
	if *opts.tls {
		creds, err := credentials.NewClientTLSFromFile(*opts.caFile, "")
		if err != nil {
			log.Fatalf("Failed to create TLS credentials %v", err)
		}
		grpcOpts = append(grpcOpts, grpc.WithTransportCredentials(creds))
	} else {
		grpcOpts = append(grpcOpts, grpc.WithInsecure())
	}
	return grpcOpts
}

func getNodeType(session *mgo.Session) (pb.NodeType, error) {
	isMaster, err := cluster.NewIsMaster(session)
	if err != nil {
		return pb.NodeType_UNDEFINED, err
	}
	if isMaster.IsShardServer() {
		return pb.NodeType_MONGOD_SHARDSVR, nil
	}
	if isMaster.IsReplset() {
		return pb.NodeType_MONGOD_REPLSET, nil
	}
	if isMaster.IsConfigServer() {
		return pb.NodeType_MONGOD_CONFIGSVR, nil
	}
	if isMaster.IsMongos() {
		return pb.NodeType_MONGOS, nil
	}
	return pb.NodeType_MONGOD, nil
}<|MERGE_RESOLUTION|>--- conflicted
+++ resolved
@@ -77,19 +77,11 @@
 	clusterID, err := cluster.GetClusterID(mdbSession)
 
 	// Run the mongodb-backup agent
-<<<<<<< HEAD
 	Run(conn, mdbSession, clientID, clusterID, nodeType)
 
 }
 
 func Run(conn *grpc.ClientConn, mdbSession *mgo.Session, clientID string, clusterID *bson.ObjectId, nodeType string) {
-=======
-	run(conn, mdbSession, clientID, nodeType)
-
-}
-
-func run(conn *grpc.ClientConn, mdbSession *mgo.Session, clientID string, nodeType pb.NodeType) {
->>>>>>> ac8a966d
 	messagesClient := pb.NewMessagesClient(conn)
 	rpcClient, err := client.NewClient(clientID, clusterID, nodeType, messagesClient)
 	if err != nil {
